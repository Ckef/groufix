--- conflicted
+++ resolved
@@ -106,13 +106,9 @@
 		gfx_vec_clear(&window->frame.images);
 		window->vk.swapchain = VK_NULL_HANDLE;
 
-		// This might be problematic?
-<<<<<<< HEAD
-		// TODO: Do smth about this? (currently it'll prolly error somewhere)
-		// TODO: Maybe a general "stop rendering cause window hidden" mechanism?
-=======
+		// This might be problematic? (it is!)
 		// TODO: Definitely do something about this, fails on minimize on Windows.
->>>>>>> 714b9dfd
+		// TODO: A general "stop rendering cause window hidden" mechanism.
 		gfx_log_warn(
 			"Window has an apparent framebuffer size of 0x0, "
 			"associated swapchain absent on physical device: %s.",
